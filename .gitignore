/develop.ipynb
/deploy.md
/__pycache__
<<<<<<< HEAD
/.env*
*debug*
*dev*
/streamer
views
=======
/.env
/views
>>>>>>> 6f27f098
<|MERGE_RESOLUTION|>--- conflicted
+++ resolved
@@ -1,13 +1,8 @@
 /develop.ipynb
 /deploy.md
 /__pycache__
-<<<<<<< HEAD
 /.env*
 *debug*
 *dev*
 /streamer
-views
-=======
-/.env
-/views
->>>>>>> 6f27f098
+views