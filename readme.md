# Desktop2Stereo: 2D desktop to 3D stereo SBS (Support AMD/NVIDIA GPU/Apple Silicon, powered by Depth Anything AI Models)  
[中文版本](./readmeCN.md)  
## Supported Hardware  
1. AMD GPU  
2. NVIDIA GPU  
3. Apple Silicon Chip (M1, M2, M3, M4, ...)  
4. DirectML compatible devices (for **Windows** only)
## Supported OS  
1. Windows 10/11 64-bit OS  
2. MacOS 10.9 or later  
3. Linux (beta)  
# Install and Run  
## Windows  
1. Install latest GPU driver  
**AMD GPU**: Download latest GPU driver from [AMD Drivers and Support for Processors and Graphics](https://www.amd.com/en/support/download/drivers.html). 
**NVIDIA GPU**: Download latest GPU driver from [AMD Drivers and Support for Processors and Graphics](https://www.nvidia.com/en-us/geforce/drivers/).  
**Other DirectML devices**: Please install latest hardware driver accordingly.  
2. Install **Python 3.10**  
    Download from [Python.org](https://www.python.org/ftp/python/3.10.11/python-3.10.11-amd64.exe) and install.  
3. Download Desktop2Stereo app  
   Download the [Desktop2Stereo.zip](https://github.com/lc700x/desktop2stereo/releases/latest) and unzip it to local disk.  
4. Install python environment  
**AMD GPU and other DirectML compatible devies**: Doulbe click `install-dml.bat`.  
**NVIDIA GPU**: Doulbe click `install-cuda.bat`.  
5. Run Stereo2Desktop application  
Doulbe click `run.bat`.  
## MacOS 
1. Install **Python 3.10**  
    Download from [Python.org](https://www.python.org/ftp/python/3.10.11/python-3.10.11-macos11.pkg) and install.  
2. Download Desktop2Stereo app  
   Download the [Desktop2Stereo.zip](https://github.com/lc700x/desktop2stereo/releases/latest) and unzip it to local disk.  
<<<<<<< HEAD
3. Install python environment  
=======
3. Install Python environment  
>>>>>>> a68b2895
Doulbe click `install-mps` executable.  
4. Run Stereo2Desktop application  
Doulbe click `run_mac` executable.  
## Linux (Beta)
1. Install latest GPU driver  
**AMD GPU**: Download latest GPU driver from [AMD Drivers and Support for Processors and Graphics](https://www.amd.com/en/support/download/drivers.html). 
**NVIDIA GPU**: Download latest GPU driver from [AMD Drivers and Support for Processors and Graphics](https://www.nvidia.com/en-us/geforce/drivers/).
1. Install **Python 3.10**  
    ```bash
    # Example: Ubuntu
    sudo add-apt-repository ppa:savoury1/python
    sudo apt update
    sudo apt-get install python3.10
    ```
2. Download Desktop2Stereo app  
   Download the [Desktop2Stereo.zip](https://github.com/lc700x/desktop2stereo/releases/latest) and unzip it to local disk.
<<<<<<< HEAD
3. Install python environment  
**AMD GPU**: Doulbe click `install-rocm.bat`.  
**NVIDIA GPU**: Doulbe click `install-cuda.bat`.  
=======
3. Install Python environment  
**AMD GPU**: Doulbe click `install-rocm`.  
**NVIDIA GPU**: Doulbe click `install-cuda`.  
>>>>>>> a68b2895
1. Run Stereo2Desktop application  
Doulbe click `run_linux` executable.  
# Setup the Desktop2Stereo display  
1. Move the **Stereo SBS Viewer** window to second (virtual) monitor display.  
2. Set your video/game on the main screen (full screen mode if you needed).  
3. Click the **Stereo SBS Viewer** on second (virtual) monitor display to make sure the **Stereo SBS Viewer** is the 1st active application. Press `space` to toggle full screen mode.   
4. Now you can use AR/VR to view the Full/Half SBS output.   
- AR need to switch to 3D mode to connect as a 3840*1080 display.  
![Full-SBS](./assets/FullSBS.png)
- VR need to use 2nd Display/Virtual Display (VDD) with Desktop+[PC VR] or Virtual Desktop[PC/Standalone VR] or OBS+Wolvic [Standalone VR] to comopose the SBS display to 3D.  
![Half-SBS](./assets/HalfSBS.png)
## Optional
1. Change Captured Monitor and Scale  
    Modify the `MONITOR_INDEX` in the `main.py` (1 - Primary Monitor).  
    Recommend to set `DOWNSCALE_FACTOR` value to 0.5 (2160p to 1080P) or set system resolution to 1080p for a smoother experience.  
    ```python
    # Set the monitor index and downscale factor
    MONITOR_INDEX = 1  # Change to 0 for all monitors, 1 for primary monitor, ...
    DOWNSCALE_FACTOR = 0.5 # Set to 1.0 for no downscaling, 0.5 is recommended for performance
    ```
2. Change Depth Model  
    Modify the depth model id in the `depth.py` from [HuggingFace](https://huggingface.co/), the model id **must ends with** `-hf`.  
    ```python
    # Model configuration
    MODEL_ID = "depth-anything/Depth-Anything-V2-Small-hf"
    DTYPE = torch.float16
    ```
    Default model id: `depth-anything/Depth-Anything-V2-Small-hf`  
    **All supported models**:  
    ```Bash
   LiheYoung/depth-anything-large-hf
   LiheYoung/depth-anything-base-hf
   LiheYoung/depth-anything-small-hf
   depth-anything/Depth-Anything-V2-Large-hf
   depth-anything/Depth-Anything-V2-Base-hf
   depth-anything/Depth-Anything-V2-Small-hf
   ```
## References
```BIBTEX
@article{depth_anything_v2,
  title={Depth Anything V2},
  author={Yang, Lihe and Kang, Bingyi and Huang, Zilong and Zhao, Zhen and Xu, Xiaogang and Feng, Jiashi and Zhao, Hengshuang},
  journal={arXiv:2406.09414},
  year={2024}
}

@inproceedings{depth_anything_v1,
  title={Depth Anything: Unleashing the Power of Large-Scale Unlabeled Data}, 
  author={Yang, Lihe and Kang, Bingyi and Huang, Zilong and Xu, Xiaogang and Feng, Jiashi and Zhao, Hengshuang},
  booktitle={CVPR},
  year={2024}
}
```<|MERGE_RESOLUTION|>--- conflicted
+++ resolved
@@ -29,11 +29,7 @@
     Download from [Python.org](https://www.python.org/ftp/python/3.10.11/python-3.10.11-macos11.pkg) and install.  
 2. Download Desktop2Stereo app  
    Download the [Desktop2Stereo.zip](https://github.com/lc700x/desktop2stereo/releases/latest) and unzip it to local disk.  
-<<<<<<< HEAD
-3. Install python environment  
-=======
 3. Install Python environment  
->>>>>>> a68b2895
 Doulbe click `install-mps` executable.  
 4. Run Stereo2Desktop application  
 Doulbe click `run_mac` executable.  
@@ -50,15 +46,9 @@
     ```
 2. Download Desktop2Stereo app  
    Download the [Desktop2Stereo.zip](https://github.com/lc700x/desktop2stereo/releases/latest) and unzip it to local disk.
-<<<<<<< HEAD
-3. Install python environment  
-**AMD GPU**: Doulbe click `install-rocm.bat`.  
-**NVIDIA GPU**: Doulbe click `install-cuda.bat`.  
-=======
 3. Install Python environment  
 **AMD GPU**: Doulbe click `install-rocm`.  
 **NVIDIA GPU**: Doulbe click `install-cuda`.  
->>>>>>> a68b2895
 1. Run Stereo2Desktop application  
 Doulbe click `run_linux` executable.  
 # Setup the Desktop2Stereo display  
