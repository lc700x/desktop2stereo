# Desktop2Stereo: 2D desktop to 3D stereo SBS (Support AMD/NVIDIA GPU/Apple Silicon, powered by Depth Estimation AI Models)  
[中文版本](./readmeCN.md)  
## Supported Hardware  
1. AMD GPU  
2. NVIDIA GPU  
3. Apple Silicon Chip (M1, M2, M3, M4, ...)  
4. DirectML compatible devices (Intel Arc/Iris GPU, etc. **Windows** only)
## Supported OS  
1. Windows 10/11 64-bit OS  
2. MacOS 10.16 or later  
3. Linux (beta)  
# Install and Run  
## Windows  
1. Install latest GPU driver  
**AMD GPU**: Download latest GPU driver from [AMD Drivers and Support for Processors and Graphics](https://www.amd.com/en/support/download/drivers.html). 
**NVIDIA GPU**: Download latest GPU driver from [AMD Drivers and Support for Processors and Graphics](https://www.nvidia.com/en-us/geforce/drivers/).  
**Other DirectML devices**: Please install latest hardware driver accordingly.  
1. Install **Python 3.10**  
    Download from [Python.org](https://www.python.org/ftp/python/3.10.11/python-3.10.11-amd64.exe) and install.  
2. Download Desktop2Stereo app  
   Download the [Desktop2Stereo.zip](https://github.com/lc700x/desktop2stereo/releases/latest) and unzip it to local disk.  
<<<<<<< HEAD
4. Install python environment  
    **AMD GPU and other DirectML compatible devies**: Doulbe click `install-dml.bat`.  
    **NVIDIA GPU**: Doulbe click `install-cuda.bat`.  
5. Run Stereo2Desktop application  
=======
3. Install python environment  
    **AMD GPU and other DirectML compatible devies**: Doulbe click `install-dml.bat`.  
    **NVIDIA GPU**: Doulbe click `install-cuda.bat`.  
4. Run Stereo2Desktop application  
>>>>>>> 07b6588a
    Doulbe click `run.bat`.  
## MacOS 
1. Install **Python 3.10**  
    Download from [Python.org](https://www.python.org/ftp/python/3.10.11/python-3.10.11-macos11.pkg) and install.  
2. Download Desktop2Stereo app  
   Download the [Desktop2Stereo.zip](https://github.com/lc700x/desktop2stereo/releases/latest) and unzip it to local disk.  
3. Install Python environment  
<<<<<<< HEAD
    Doulbe click `install-mps.command` executable.  
=======
    Doulbe click `install-mps` executable.  
>>>>>>> 07b6588a
4. Run Stereo2Desktop application  
    Doulbe click `run_mac` executable.  
## Linux (Beta)
1. Install latest GPU driver  
**AMD GPU**: Download latest GPU driver from [AMD Drivers and Support for Processors and Graphics](https://www.amd.com/en/support/download/drivers.html). 
**NVIDIA GPU**: Download latest GPU driver from [AMD Drivers and Support for Processors and Graphics](https://www.nvidia.com/en-us/geforce/drivers/).
1. Install **Python 3.10**  
    ```bash
    # Example: Ubuntu
    sudo add-apt-repository ppa:savoury1/python
    sudo apt update
    sudo apt-get install python3.10
    ```
2. Download Desktop2Stereo app  
   Download the [Desktop2Stereo.zip](https://github.com/lc700x/desktop2stereo/releases/latest) and unzip it to local disk.
3. Install Python environment  
    **AMD GPU**: Run `install-rocm.bash`: 
    ```bash
    bash install-rocm.bash
    ```
    **NVIDIA GPU**: Run `install-cuda.bash`:  
    ```bash
    bash install-cuda.bash
    ```
4. Run Stereo2Desktop application  
    Run `run_linux.bash`:  
    ```bash
    bash run_linux.bash
    ```
# Setup the Desktop2Stereo display  
1. Move the **Stereo SBS Viewer** window to second (virtual) monitor display.  
2. Set your video/game on the main screen (full screen mode if you needed).  
3. Click the **Stereo SBS Viewer** on second (virtual) monitor display to make sure the **Stereo SBS Viewer** is the 1st active application. Press `space` to toggle full screen mode.   
4. Now you can use AR/VR to view the Full/Half SBS output.   
- AR need to switch to 3D mode to connect as a 3840*1080 display.  
![Full-SBS](./assets/FullSBS.png)
- VR need to use 2nd Display/Virtual Display (VDD) with Desktop+[PC VR] or Virtual Desktop[PC/Standalone VR] or OBS+Wolvic [Standalone VR] to comopose the SBS display to 3D.  
![Half-SBS](./assets/HalfSBS.png)
## Optional

1. Change Captured Monitor and Scale  
    Modify the `MONITOR_INDEX` (1 - Primary Monitor).  
    Recommend to set `DOWNSCALE_FACTOR` value to 0.5 (2160p to 1080P) or set system resolution to 1080p for a smoother experience.  
    ```yaml
    monitor_index : 1
    downscale_factor : 0.5
   ```
2. Change Depth Model  
    Modify the depth model id from [HuggingFace](https://huggingface.co/), the model id under `depth_model` **must ends** with `-hf`.  
    ```yaml
    depth_model :  depth-anything/Depth-Anything-V2-Small-hf
    ```
    Default model id: `depth-anything/Depth-Anything-V2-Small-hf`  
    **All supported models**:  
    ```Bash
    depth-anything/Depth-Anything-V2-Large-hf
    depth-anything/Depth-Anything-V2-Base-hf
    depth-anything/Depth-Anything-V2-Small-hf
    depth-anything/Depth-Anything-V2-Metric-Outdoor-Large-hf
    depth-anything/Depth-Anything-V2-Metric-Outdoor-Base-hf
    depth-anything/Depth-Anything-V2-Metric-Outdoor-Small-hf
    depth-anything/Depth-Anything-V2-Metric-Indoor-Large-hf
    depth-anything/Depth-Anything-V2-Metric-Indoor-Base-hf
    depth-anything/Depth-Anything-V2-Metric-Indoor-Small-hf
    LiheYoung/depth-anything-large-hf
    LiheYoung/depth-anything-base-hf
    LiheYoung/depth-anything-small-hf
    xingyang1/Distill-Any-Depth-Large-hf
    xingyang1/Distill-Any-Depth-Small-hf
    apple/DepthPro-hf
    Intel/dpt-large
    ```
3. Modify Model Download Path
   The download path is the `models` folder, you can edit the `download_path`:  
   ```yaml
   # model download path
   download_path : ./models
## References
```BIBTEX
@article{depth_anything_v2,
  title={Depth Anything V2},
  author={Yang, Lihe and Kang, Bingyi and Huang, Zilong and Zhao, Zhen and Xu, Xiaogang and Feng, Jiashi and Zhao, Hengshuang},
  journal={arXiv:2406.09414},
  year={2024}
}

@inproceedings{depth_anything_v1,
  title={Depth Anything: Unleashing the Power of Large-Scale Unlabeled Data}, 
  author={Yang, Lihe and Kang, Bingyi and Huang, Zilong and Xu, Xiaogang and Feng, Jiashi and Zhao, Hengshuang},
  booktitle={CVPR},
  year={2024}
}

@inproceedings{Bochkovskii2024:arxiv,
  author     = {Aleksei Bochkovskii and Ama\"{e}l Delaunoy and Hugo Germain and Marcel Santos and
               Yichao Zhou and Stephan R. Richter and Vladlen Koltun},
  title      = {Depth Pro: Sharp Monocular Metric Depth in Less Than a Second},
  booktitle  = {International Conference on Learning Representations},
  year       = {2025},
  url        = {https://arxiv.org/abs/2410.02073},
}

@article{he2025distill,
  title   = {Distill Any Depth: Distillation Creates a Stronger Monocular Depth Estimator},
  author  = {Xiankang He and Dongyan Guo and Hongji Li and Ruibo Li and Ying Cui and Chi Zhang},
  year    = {2025},
  journal = {arXiv preprint arXiv: 2502.19204}
}
```<|MERGE_RESOLUTION|>--- conflicted
+++ resolved
@@ -19,17 +19,10 @@
     Download from [Python.org](https://www.python.org/ftp/python/3.10.11/python-3.10.11-amd64.exe) and install.  
 2. Download Desktop2Stereo app  
    Download the [Desktop2Stereo.zip](https://github.com/lc700x/desktop2stereo/releases/latest) and unzip it to local disk.  
-<<<<<<< HEAD
-4. Install python environment  
-    **AMD GPU and other DirectML compatible devies**: Doulbe click `install-dml.bat`.  
-    **NVIDIA GPU**: Doulbe click `install-cuda.bat`.  
-5. Run Stereo2Desktop application  
-=======
 3. Install python environment  
     **AMD GPU and other DirectML compatible devies**: Doulbe click `install-dml.bat`.  
     **NVIDIA GPU**: Doulbe click `install-cuda.bat`.  
 4. Run Stereo2Desktop application  
->>>>>>> 07b6588a
     Doulbe click `run.bat`.  
 ## MacOS 
 1. Install **Python 3.10**  
@@ -37,11 +30,7 @@
 2. Download Desktop2Stereo app  
    Download the [Desktop2Stereo.zip](https://github.com/lc700x/desktop2stereo/releases/latest) and unzip it to local disk.  
 3. Install Python environment  
-<<<<<<< HEAD
-    Doulbe click `install-mps.command` executable.  
-=======
     Doulbe click `install-mps` executable.  
->>>>>>> 07b6588a
 4. Run Stereo2Desktop application  
     Doulbe click `run_mac` executable.  
 ## Linux (Beta)
