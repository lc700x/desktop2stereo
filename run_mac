--- conflicted
+++ resolved
@@ -1,30 +1,5 @@
 #!/bin/bash
 cd "$(dirname "$0")"
-<<<<<<< HEAD
-echo "- Running Desktop2Stereo for Mac..."
-# Set paths
-VIRTUAL_ENV=".env"
-
-# Check if environment exists
-if [ ! -f "$VIRTUAL_ENV/bin/activate" ]; then
-    echo "Virtual environment not found."
-    exit 1
-fi
-
-echo "- Virtual environment activation"
-source "$VIRTUAL_ENV/bin/activate"
-
-python main.py --hf-mirror
-
-# --hf-mirror is used to set the Hugging Face mirror for users who cannot access HuggingFace directly.
-
-if [ $? -ne 0 ]; then
-    echo "Desktop2Stereo stopped. "
-    read -p "Press enter to exit..."
-    exit 1
-fi
-=======
 source ".env/bin/activate"
 python3 gui.py
-exit 0
->>>>>>> 640b0177
+exit 0