--- conflicted
+++ resolved
@@ -1,6 +1,6 @@
-<<<<<<< HEAD
-# Desktop2Stereo: 2D桌面实时转换为3D立体SBS（支持AMD/NVIDIA GPU，基于Dept Anythng AI模型）
-[English Version](./readme.md)
+# Desktop2Stereo：将2D桌面转为3D立体SBS（支持 AMD/NVIDIA GPU/Apple Silicon，基于 Depth Anything AI 模型）
+
+[English Version](./README.md)
 
 ## 硬件要求
 
@@ -17,43 +17,16 @@
 
 ## 安装与运行
 
-1. 下载Desktop2Stereo  
-   下载并解压[Desktop2Stereo.zip](https://github.com/lc700x/desktop2stereo/releases/tag/v1.0)到本地
+1. 将代码库下载到本地磁盘：
+
+```powershell
+git clone https://github.com/lc700x/desktop2stereo
+```
 
 2. 安装 Python 环境
    双击 `install.bat`
 
 3. 运行 Stereo Desktop 应用程序
-=======
-# Desktop2Stereo：将2D桌面转为3D立体SBS（支持 AMD/NVIDIA GPU/Apple Silicon，基于 Depth Anything AI 模型）
-
-[English Version](./README.md)
-
-## 支持的硬件
-1. AMD GPU
-2. NVIDIA GPU
-3. Apple Silicon芯片（M1、M2、M3、M4 等）
-4.其他支持 DirectML 的设备（仅支持**Windows**）
-## 支持的操作系统
-1. Windows 10/11 64 位
-2. MacOS 10.9 或更高版本
-3. Linux（测试版）
-
-# 安装与运行
-## Windows
-1. 安装最新的 GPU 驱动  
-   **AMD GPU**：从 [AMD 驱动和支持](https://www.amd.com/en/support/download/drivers.html) 下载最新的 GPU 驱动。对于其他兼容 DirectML 的设备，请安装最新的硬件驱动。  
-   **NVIDIA GPU**：从 [NVIDIA 驱动和支持](https://www.nvidia.com/en-us/geforce/drivers/) 下载最新的 GPU 驱动。
-   **其他DirectML设备**：下载安装最新的设备驱动
-2.  安装 **Python 3.10**  
-从 [Python.org](https://www.python.org/ftp/python/3.10.11/python-3.10.11-amd64.exe)下载安装
-3. 下载Desktop2Stereo  
-   下载并解压[Desktop2Stereo.zip](https://github.com/lc700x/desktop2stereo/releases/tag/v1.1)到本地
-4. 安装 Python 环境  
-   **AMD GPU**：双击 `install-dml.bat`  
-   **NVIDIA GPU**：双击 `install-cuda.bat`
-5. 运行 Stereo Desktop 应用  
->>>>>>> e6c27aef
    双击 `run.bat`
 
 ## MacOS
